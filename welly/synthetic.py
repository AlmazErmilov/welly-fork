--- conflicted
+++ resolved
@@ -55,16 +55,11 @@
         precision_adj = self.dt / 100
         return np.arange(self.start, self.stop - precision_adj, self.dt)
 
-<<<<<<< HEAD
     def as_curve(self, start=None, stop=None, step=0.1524):
-=======
-    def as_curve(self, data):
->>>>>>> f3c06c85
         """
         Get the synthetic as a Curve, in depth. Facilitates plotting along-
         side other curve data.
         """
-<<<<<<< HEAD
         params = {'start': start or getattr(self, 'depth_start', None),
                   'mnemonic': 'SYN',
                   'step': step
@@ -73,11 +68,6 @@
         stop = stop or getattr(self, 'depth_stop', None)
         data = np.interp(np.arange(params['start'], stop+step, step), self.basis, self)
         return Curve(data, params=params)
-=======
-        params = {'mnemonic': 'SYN'}
-
-        return Curve(data, **params)
->>>>>>> f3c06c85
 
     def plot(self, ax=None, **kwargs):
         """
@@ -108,13 +98,5 @@
 
         if return_ax:
             return ax
-<<<<<<< HEAD
-        elif return_fig:
-            return fig
         else:
-
-            return None
-=======
-
-        return fig
->>>>>>> f3c06c85
+            return None