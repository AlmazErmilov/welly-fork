--- conflicted
+++ resolved
@@ -464,18 +464,8 @@
         if return_rolled:
             return result, rolled
         else:
-<<<<<<< HEAD
             return None
 
-    def extrapolate(self):
-        """
-        From ``bruges``
-
-        Extrapolate up and down an array from the first and last non-NaN
-        samples.
-=======
-            return result
->>>>>>> 48b0632b
 
     def despike(self, window_length=33, samples=True, z=2):
         """
@@ -687,7 +677,7 @@
             index_value (float or list of floats): value or values to read from Curve
             index_name (str): Name of the index (e.g. 'DEPTH', 'MD', 'TWT')
             method (str): Optional. Method of interpolation:
-                {‘linear’,  ‘pad’/’ffill’, ‘backfill’/’bfill’, ‘nearest’}
+                {'linear',  'pad'/'ffill', 'backfill'/'bfill', 'nearest'}
         Returns:
             read_value (float or ndarray): The curve value(s) that was read at
                 the provided index value(s).
@@ -762,7 +752,7 @@
             interp_kind (str): The kind of interpolation to use to compute the
                 new positions, default is 'linear' for numerical data and
                 'nearest' for categorical data. Options are:
-                {None, ‘linear‘, backfill’/’bfill’, ‘pad’/’ffill’, ‘nearest’}
+                {None, 'linear', backfill'/'bfill', 'pad'/'ffill', 'nearest'}
         Returns:
             Curve. The current instance in the new basis.
         """
