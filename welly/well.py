"""
Defines wells.

:copyright: 2021 Agile Scientific
:license: Apache 2.0
"""
from __future__ import division

import re

import numpy as np

import pandas as pd

from . import utils
from .fields import las_fields as LAS_FIELDS
from .curve import Curve
from .las import from_las, file_from_url, from_lasio, to_lasio
from .location import Location
from .synthetic import Synthetic
from .canstrat import well_to_card_1
from .canstrat import well_to_card_2
from .canstrat import interval_to_card_7
from .canstrat import write_row
from .plot import plot_well, plot_depth_track_well
from .quality import qc_data_well, qc_curve_group_well, qc_table_html_well

###############################################
# This module is not used directly, but must
# be imported in order to register new scales.
from . import scales  # DO NOT DELETE
###############################################


class WellError(Exception):
    """
    Generic error class.
    """
    pass


class Well(object):
    """
    Well contains everything about the well.
    """

    def __init__(self, params=None):
        """
        Generic initializer.
        """
        if params is None:
            params = {}

        for k, v in params.items():
            if k and (v is not None):
                setattr(self, k, v)

        self.data = getattr(self, 'data', {})
        self.header = getattr(self, 'header', pd.DataFrame())
        self.location = getattr(self, 'location', Location())

    def __eq__(self, other):
        if (not self.uwi) or (not other.uwi):
            m = "One or both UWIs is blank, cannot determine equality."
            raise WellError(m)
        if self.uwi == other.uwi:
            return True
        return False

    def __bool__(self):
        """
        Truthiness.
        """
        if self.header is not None or self.data is not None or self.uwi:
            return True
        return False

    __nonzero__ = __bool__  # Python 2.7.

    def __repr__(self):
        """
        Non-rich representation.
        """
        return "Well(uwi: '{}', {} curves: {})".format(self.uwi,
                                                       len(self.data),
                                                       list(self.data.keys()))

    def _repr_html_(self):
        """
        Jupyter Notebook magic repr function.
        """
        row1 = '<tr><th style="text-align:center;" '
        row1 += 'colspan="2">{}<br><small>{{}}</small></th></tr>'
        rows = row1.format(getattr(self, 'name', ''))
        rows = rows.format(getattr(self, 'uwi', ''))
        s = '<tr><td><strong>{k}</strong></td><td>{v}</td></tr>'

        if getattr(self, 'location', None) is not None:
            for k, v in self.location.__dict__.items():
                if k in ['deviation', 'position']:
                    continue
                if k == 'crs':
                    v = v.__repr__()
                rows += s.format(k=k, v=v)

        if getattr(self, 'data', None) is not None:
            v = ', '.join(sorted(list(self.data.keys())))
            rows += s.format(k="data", v=v)

        html = '<table>{}</table>'.format(rows)
        return html

    @property
    def uwi(self):
        """
        Property. Simply a shortcut to the UWI from the header, or the
        empty string if there isn't one.
        """
        if self.header is not None:
            try:
                return self.header[self.header.mnemonic == 'UWI'].value.iloc[0]
            except IndexError:
                return ''
        else:
            return ''

    @property
    def name(self):
        """
        Property. Simply a shortcut to the well name from the header, or the
        empty string if there isn't one.
        """
        if self.header is not None:
            try:
                return self.header[self.header.mnemonic == 'WELL'].value.iloc[
                    0]
            except IndexError:
                return ''
        else:
            return ''

    def _get_curve_mnemonics(self, keys=None, alias=None, curves_only=True):
        """
        Get mnemonics for entries in `data`. By default, only gets curves.
        If `keys` is a list-like of mnemonics, or list of lists (such as might
        be used to plot tracks), then only get those (ignores anything that is
        not a Curve).
        """
        if keys is None:
            keys_ = self.data.keys()
        elif not keys:
            keys_ = []
        else:
            keys_ = utils.flatten_list(keys)

        if curves_only:
            keys = [k for k in keys_
                    if isinstance(self.get_curve(k, alias=alias), Curve)]
        else:
            keys = [k for k in keys_ if k in self.data]

        return keys

    @classmethod
    def from_lasio(cls,
                   las,
                   remap=None,
                   funcs=None,
                   data=True,
                   req=None,
                   alias=None,
                   fname=None,
                   index=None):
        """
        Constructor. If you already have the lasio object, then this makes a
        well object from it.

        Args:
            las (lasio.LASFile object): a lasio representation of a LAS file.
            remap (dict): Optional. A dict of 'old': 'new' LAS field names.
            funcs (dict): Optional. A dict of 'las field': function() for
                implementing a transform before loading. Can be a lambda.
            data (bool): Whether to load curves or not.
            req (list): An alias list, giving all required curves.
            alias (dict): An alias dictionary.
            fname (str): The filename, if you want to keep it.
            index (str): Optional. Either "existing" (use the index as found in
                the LAS file) or "m", "ft" to use lasio's conversion of the
                relevant index unit.

        Returns:
            well (welly.Well). The well object.
        """
        datasets = from_lasio(las)

        well = cls.from_datasets(datasets,
                                 remap=remap,
                                 funcs=funcs,
                                 data=data,
                                 req=req,
                                 alias=alias,
                                 fname=fname,
                                 index=index)

        return well

    @classmethod
    def from_las(cls,
                 fname,
                 remap=None,
                 funcs=None,
                 data=True,
                 req=None,
                 alias=None,
                 encoding=None,
                 printfname=False,
                 index=None):
        """
        Constructor. If you have a LAS file saved on disk, this creates a well
        object from it.

        Args:
            fname (str or pathlib.Path): The path of the LAS file, or a URL to
                one.
            remap (dict): Optional. A dict of 'old': 'new' LAS field names.
            funcs (dict): Optional. A dict of 'las field': function() for
                implementing a transform before loading. Can be a lambda.
            data (bool): Optional. Whether to load the data or only the header.
            req (list): Optional. An alias list, giving all required curves.
            alias (dict): Optional. An alias dictionary.
            encoding (str): Optional. the character encoding used when reading
                the LAS file in from disk.
            printfname (bool): Optional. prints filename before trying to load
                it, for debugging.
            index (str): Optional. Either "existing" (use the index as found in
                the LAS file) or "m", "ft" to use lasio's conversion of the
                relevant index unit.

        Returns:
            well. The well object.
        """
        fname = utils.to_filename(fname)

        if printfname:
            print(fname)

        # if https URL is passed try reading and formatting it to text file
        if re.match(r'https?://.+\..+/.+?', fname) is not None:
            fname = file_from_url(fname)

        datasets = from_las(fname, encoding=encoding)

        # create well from datasets
        well = cls.from_datasets(datasets,
                                 remap=remap,
                                 funcs=funcs,
                                 data=data,
                                 req=req,
                                 alias=alias,
                                 fname=fname,
                                 index=index)

        return well

    @classmethod
    def from_datasets(cls,
                      datasets,
                      remap=None,
                      funcs=None,
                      data=None,
                      req=None,
                      alias=None,
                      fname=None,
                      index=None):
        """
        Constructor. If you have `datasets`, this will create a well object from it.

        See :func:`las.from_las()` for a description of a `datasets` object

        Args:
            datasets (Dict['dataset_name': (data (pd.DataFrame),
                                            header (pd.DataFrame))]):
                A dictionary that maps the 'dataset name' to a tuple of a
                header and data pd.DataFrames.
            remap (dict): Optional. A dict of 'old': 'new' LAS field names.
            funcs (dict): Optional. A dict of 'las field': function() for
                implementing a transform before loading. Can be a lambda.
            data (bool): Whether to load curves or not.
            req (list): An alias list, giving all required curves.
            alias (dict): An alias dictionary.
            fname (str): The filename, if you want to keep it.
            index (str): Optional. Either "existing" (use the index as found in
                the LAS file) or "m", "ft" to use lasio's conversion of the
                relevant index unit.

        Returns:
            well (welly.Well). The well object.
        """
        # possible depth/time/index curves names
        index_curves = ['DEPT', 'DEPTH', 'TIME', 'INDEX']

        # TODO:
        #  Refactor the construction after refactoring the Curve object

        # unpack datasets
        for name, (df_data, df_header) in datasets.items():

            # The default behaviour is to keep welly's current behaviour, which
            # is to:
            # (1) assume the first column from data is the depth/time curve AND
            # (2) assume that lasio was able to recognise the depth unit

            # retrieve well parameters from header
            well_params = {}
            for field, (sect, code) in LAS_FIELDS['data'].items():
                well_params[field] = utils.lasio_get(df_header,
                                                     sect, code,
                                                     remap=remap,
                                                     funcs=funcs)

            # get index unit
            try:
                index_unit = df_header[(df_header["section"] == name)].iloc[
                    0].unit
            except AttributeError:
                index_unit = ''

            # get depth/time array
            l_index = df_data.iloc[:, 0].values

            if index:
                if (index_unit == 'm' or index_unit == '') and "ft" in index.lower():
                    l_index = l_index * 3.280839895  # convert to ft
                    index_unit = 'ft'
                elif (index_unit == 'ft' or index_unit == '') and "m" in index.lower():
                    l_index = l_index * 0.3048000000012192  # convert to m
                    index_unit = 'm'
                else:
                    raise KeyError("Index must be 'm', or 'ft' but {} was "
                                   "given.".format(index_unit))

            if l_index[0] < l_index[1]:
                well_params['index'] = l_index
            else:
                well_params['index'] = np.flipud(l_index)

            well_params['basis_units'] = index_unit

            # retrieve curve mnemonic, units and description from header
            curve_units = df_header[
                (df_header["section"] == name)][
                ['mnemonic', 'unit', 'descr']].set_index('mnemonic').T

            if req and alias:
                req = utils.flatten_list(
                    [v for k, v in alias.items() if k in req])

            if data and req:
<<<<<<< HEAD
                curves = {mem: Curve(data=df_data[mem].values,
                                     mnemonic=mem,
                                     units=curve_units[mem].unit,
                                     description=curve_units[mem].descr,
                                     **well_params)
                          for mem in df_data.columns if (mem[:4] not in index_curves) and (mem in req)}
            elif data and not req:
                curves = {m: Curve(data=df_data[m].values,
                                   mnemonic=m,
                                   units=curve_units[m].unit,
                                   description=curve_units[m].descr,
                                   **well_params)
                          for m in df_data.columns if (m[:4] not in index_curves)}
=======
                curves = {mnemonic: Curve.from_lasio_curve(
                    df_data[mnemonic].values,
                    mnemonic,
                    curve_units[mnemonic].unit,
                    curve_units[mnemonic].descr,
                    **well_params)
                    for mnemonic in df_data.columns
                    if (mnemonic[:4] not in index_curves) and (mnemonic in req)}
            elif data and not req:
                curves = {mnemonic: Curve.from_lasio_curve(
                    df_data[mnemonic].values,
                    mnemonic,
                    curve_units[mnemonic].unit,
                    curve_units[mnemonic].descr,
                    **well_params)
                    for mnemonic in df_data.columns
                    if (mnemonic[:4] not in index_curves)}
>>>>>>> 42e56c1c
            elif (not data) and req:
                curves = {mnemonic: True
                          for mnemonic in df_data.columns
                          if (mnemonic[:4] not in index_curves)
                          and (mnemonic in req)}
            else:
                curves = {mnemonic: True
                          for mnemonic in df_data.columns
                          if (mnemonic[:4] not in index_curves)}

            if req:
                aliases = utils.flatten_list(
                    [c.get_alias(alias) for m, c in curves.items()])
                if len(set(aliases)) < len(req):
                    return cls(params={})

            # update header with possible remapped and transformed items
            updated_df_header = df_header.copy()
            for sect, item in LAS_FIELDS['header'].values():
                row = df_header[df_header['mnemonic'] == item]
                if not row.empty:
                    old_value = row['value'].iloc[0]
                    row.replace(old_value, utils.lasio_get(row,
                                                           sect,
                                                           item,
                                                           remap=remap,
                                                           funcs=funcs),
                                inplace=True)
                    updated_df_header[
                        updated_df_header['mnemonic'] == item] = row

            # build a dict of the well properties
            params = {'las': df_data,
                      'header': updated_df_header,
                      'location': Location.from_lasio(df_header,
                                                      remap=remap,
                                                      funcs=funcs),
                      'data': curves,
                      'fname': fname}

            return cls(params)

    def to_lasio(self,
                 keys=None,
                 alias=None,
                 basis=None,
                 null_value=-999.25):
        """
        Makes a lasio object from the current well.

        Args:
            keys (list): List of strings: the keys of the data items to
                include, if not all of them. You can have nested lists, such
                as you might use for ``tracks`` in ``well.plot()``.
            alias (dict): Optional. A dictionary alias for the curve mnemonics.
            basis (numpy.ndarray): Optional. The basis to export the curves in.
                If you don't specify one, it will survey all the curves with
                `survey_basis()``.
            null_value (float): Optional. The null value representation in the LAS file.

        Returns:
            las (lasio.LASFile). The lasio object representation of a LAS file.
        """
        las = to_lasio(self, keys, alias, basis, null_value)

        return las

    def to_las(self,
               fname,
               keys=None,
               basis=None,
               null_value=-999.25,
               **kwargs):
        """
        Writes the current well instance as a LAS file. Essentially just wraps
        ``to_lasio()``, but is more convenient for most purposes.

        Args:
            fname (str): The path of the LAS file to create.
            basis (ndarray): Optional. The basis to export the curves in. If
                you don't specify one, it will survey all the curves with
                ``survey_basis()``.
            null_value (float): Optional. numeric null value representation
            keys (list): List of strings: the keys of the data items to
                include, if not all of them. You can have nested lists, such
                as you might use for ``tracks`` in ``well.plot()``.

        Other keyword args are passed to lasio.LASFile.write.

        Returns:
            None. Writes the file as a side-effect.
        """
        with open(fname, 'w') as f:
            las = self.to_lasio(keys=keys, basis=basis, null_value=null_value)
            las.write(f, **kwargs)

    def to_datasets(self):
        """

        """
        # TODO
        #   implement after refactoring of Curve object
        pass

    def df(self,
           keys=None,
           basis=None,
           uwi=False,
           alias=None,
           rename_aliased=True):
        """
        Return current curve data as a ``pandas.DataFrame`` object.

        Requires `pandas`.

        Everything has to have the same basis, because the depth
        is going to become the index of the DataFrame. If you don't
        provide one, ``welly`` will make one using ``survey_basis()``.

        Args:
            keys (list): List of strings: the keys of the data items to
                survey, if not all of them.
            basis (array): A basis, if you want to enforce one, otherwise
                you'll get the result of ``survey_basis()``.
            uwi (bool): Whether to add a 'UWI' column.
            alias (dict): Alias dictionary.
            rename_aliased (bool): Whether to name the columns after the alias,
                i.e. the alias dictionary key, or after the curve mnemonic.
                Default is True, use the alias names.

        Returns:
            pandas.DataFrame.

        """
        try:
            import pandas as pd
        except ModuleNotFoundError:
            m = "You must install pandas to use dataframes."
            raise WellError(m)

        from pandas.api.types import is_object_dtype

        keys = self._get_curve_mnemonics(keys, alias=alias)

        data = {k: self.get_curve(k, alias=alias) for k in keys}

        if basis is None:
            basis = self.survey_basis(keys=keys, alias=alias)
        if basis is None:
            m = "No basis was provided and welly could not retrieve common basis."
            raise WellError(m)

        df = pd.DataFrame(data, index=None)
        df['Depth'] = basis
        df = df.set_index('Depth')

        if not rename_aliased:
            mapper = {k: self.get_mnemonic(k, alias=alias) for k in keys}
            df = df.rename(columns=mapper)

        if uwi:
            df['UWI'] = [self.uwi for _ in basis]
            df = df.reset_index()
            df = df.set_index(['UWI', 'Depth'])

        for column in df.columns:
            if is_object_dtype(df[column].dtype):
                try:
                    df[column] = df[column].astype(np.float64)
                except ValueError:
                    pass

        return df

    def add_curves_from_las(self, fname, remap=None, funcs=None):
        """
        Given a LAS file, add curves from it to the current well instance.
        Essentially just wraps ``add_curves_from_lasio()``.

        Args:
            fname (str): The path of the LAS file to read curves from.
            remap (dict): Optional. A dict of 'old': 'new' LAS field names.
            funcs (dict): Optional. A dict of 'las field': function() for
                implementing a transform before loading. Can be a lambda.

        Returns:
            None. Works in place.
        """
        try:  # To treat as a single file
            self.add_curves_from_lasio(from_las(fname),
                                       remap=remap,
                                       funcs=funcs)
        except AttributeError:  # It's a list!
            for f in fname:
                self.add_curves_from_lasio(from_las(f),
                                           remap=remap,
                                           funcs=funcs)

        return None

    def add_curves_from_lasio(self, datasets, remap=None, funcs=None):
        """
        Given a LAS file, add curves from it to the current well instance.
        Essentially just wraps ``add_curves_from_lasio()``.

        Args:
            datasets (dict): Datasets with curves and headers.
            remap (dict): Optional. A dict of 'old': 'new' LAS field names.
            funcs (dict): Optional. A dict of 'las field': function() for
                implementing a transform before loading. Can be a lambda.

        Returns:
            None. Works in place.
        """
        for name, (df_data, df_header) in datasets.items():
            params = {}
            for field, (sect, code) in LAS_FIELDS['data'].items():
                params[field] = utils.lasio_get(df_header,
                                                sect,
                                                code,
                                                remap=remap,
                                                funcs=funcs)

            curve_units = df_header[
                (df_header["section"] == name)][
                ['mnemonic', 'unit', 'descr']].set_index('mnemonic').T

            curves = {mnemonic: Curve.from_lasio_curve(
                curve=df_data[mnemonic].values,
                mnemonic=mnemonic,
                unit=curve_units[mnemonic].unit,
                description=curve_units[mnemonic].descr,
                **params)
                      for mnemonic in df_data.columns}

            # This will clobber anything with the same key!
            self.data.update(curves)

        return None

    def _plot_depth_track(self, ax, md, kind='MD', tick_spacing=100):
        """
        Private function. Depth track plotting.
        Wrapping plot function from plot.py.

        Args:
            ax (ax): A matplotlib axis.
            md (ndarray): The measured depths of the track.
            kind (str): The kind of track to plot.

        Returns:
            ax.
        """
        return plot_depth_track_well(well=self,
                                     ax=ax,
                                     md=md,
                                     kind=kind,
                                     tick_spacing=tick_spacing)

    def plot(self,
             legend=None,
             tracks=None,
             track_titles=None,
             alias=None,
             basis=None,
             return_fig=False,
             extents='td',
             **kwargs):
        """
        Plot multiple tracks. Wrapping plot function from plot.py.
        By default only show the plot, not return the figure object.

        Args:
            legend (striplog.legend): A legend instance.
            tracks (list): A list of strings and/or lists of strings. The
                tracks you want to plot from ``data``. Optional, but you will
                usually want to give it.
            track_titles (list): Optional. A list of strings and/or lists of
                strings. The names to give the tracks, if you don't want welly
                to guess.
            alias (dict): a dictionary mapping mnemonics to lists of mnemonics.
            basis (ndarray): Optional. The basis of the plot, if you don't
                want welly to guess (probably the best idea).
            return_fig (bool): Whether to return the matplotlig figure. Default
                False.
            extents (str): What to use for the y limits:
                'td' — plot 0 to TD.
                'curves' — use a basis that accommodates all the curves.
                'all' — use a basis that accommodates everything.
                (tuple) — give the upper and lower explictly.

        Returns:
            None. The plot is a side-effect.
        """
        return plot_well(well=self,
                         legend=legend,
                         tracks=tracks,
                         track_titles=track_titles,
                         alias=alias,
                         basis=basis,
                         return_fig=return_fig,
                         extents=extents,
                         **kwargs)

    def coverage(self, keys=None, alias=None):
        """
        Plot the coverage of the curves in a well.
        """
        raise NotImplementedError("Coverage is not implemented yet.")

    def survey_basis(self, keys=None, alias=None, step=None):
        """
        Look at the basis of all the curves in ``well.data`` and return a
        basis with the minimum start, maximum depth, and minimum step.

        Args:
            keys (list): List of strings: the keys of the data items to
                survey, if not all of them.
            alias (dict): a dictionary mapping mnemonics to lists of mnemonics.
            step (float): a new step, if you want to change it.

        Returns:
            ndarray. The most complete common basis.
        """
        keys = self._get_curve_mnemonics(keys, alias=alias)

        starts, stops, steps = [], [], []
        for k in keys:
            d = self.get_curve(k, alias=alias)
            if keys and (d is None):
                continue
            try:
                starts.append(d.basis[0])
                stops.append(d.basis[-1])
                steps.append(d.basis[1] - d.basis[0])
            except Exception as e:
                pass
        if starts and stops and steps:
            step = step or min(steps)
            return np.arange(min(starts), max(stops) + 1e-9, step)
        else:
            return None

    def unify_basis(self,
                    keys=None,
                    alias=None,
                    basis=None,
                    start=None,
                    stop=None,
                    step=None
                    ):
        """
        Give every Curve in the well, or everything in the list of keys, the
        same basis. If you don't provide a basis, welly will try to get one
        using ``survey_basis()``.

        Args:
            keys (list): List of strings: the keys of the data items to
                unify, if not all of them.
            alias (dict): an alias dictionary, mapping mnemonics to lists of
                mnemonics.
            basis (ndarray): A basis: the regularly sampled depths at which
                you want the samples.
            start (float): Optionally override the start of whatever basis
                you provide or is surveyed.
            stop (float): Optionally override the stop of whatever basis
                you provide or is surveyed.
            step (float): Optionally override the step in the basis.

        Returns:
            None. Works in place.
        """
        keys = self._get_curve_mnemonics(keys, alias=alias)

        if basis is None:
            basis = self.survey_basis(keys=keys, alias=alias)
        if basis is None:
            m = "No basis was provided and welly could not retrieve common basis."
            raise WellError(m)

        for k in keys:
            if keys and (k not in keys):
                continue
            try:  # To treat as a curve.
                self.data[k] = self.data[k].to_basis(basis,
                                                     start=start,
                                                     stop=stop,
                                                     step=step
                                                     )
            except:  # It's probably a striplog.
                continue

        return

    def get_mnemonics_from_regex(self, pattern):
        """
        Should probably integrate getting curves with regex, vs getting with
        aliases, even though mixing them is probably confusing. For now I can't
        think of another use case for these wildcards, so I'll just implement
        for the curve table and we can worry about a nice solution later if we
        ever come back to it.
        """
        regex = re.compile(pattern)
        keys = list(self.data.keys())
        return [m.group(0) for k in keys for m in [regex.search(k)] if m]

    def get_alias(self, mnemonic, alias=None):
        """
        Get the alias key that this mnemonic belongs to.

        Returns: str.
        """
        if alias is None:
            return mnemonic
        for k, v in alias.items():
            if mnemonic in v:
                return k
        return None

    def get_mnemonic(self, mnemonic, alias=None):
        """
        Instead of picking curves by name directly from the data dict, you
        can pick them up with this method, which takes account of the alias
        dict you pass it. If you do not pass an alias dict, then you get the
        curve you asked for, if it exists, or None. NB Wells do not have alias
        dicts, but Projects do.

        Args:
            mnemonic (str): the name of the curve you want.
            alias (dict): an alias dictionary, mapping mnemonics to lists of
                mnemonics.

        Returns:
            str.
        """
        alias = alias or {}
        aliases = alias.get(mnemonic, [mnemonic])
        for a in aliases:
            if a in self.data:
                return a
        return None

    def get_curve(self, mnemonic, alias=None):
        """
        Wraps get_mnemonic.

        Instead of picking curves by name directly from the data dict, you
        can pick them up with this method, which takes account of the alias
        dict you pass it. If you do not pass an alias dict, then you get the
        curve you asked for, if it exists, or None. NB Wells do not have alias
        dicts, but Projects do.

        Args:
            mnemonic (str): the name of the curve you want.
            alias (dict): an alias dictionary, mapping mnemonics to lists of
                mnemonics.

        Returns:
            Curve.
        """
        return self.data.get(self.get_mnemonic(mnemonic, alias=alias), None)

    def count_curves(self, keys=None, alias=None):
        """
        Counts the number of curves in the well that will be selected with the
        given key list and the given alias dict. Used by Project's curve table.
        """
        keys = self._get_curve_mnemonics(keys, alias=alias)

        return len(list(
            filter(None, [self.get_mnemonic(k, alias=alias) for k in keys])))

    def is_complete(self, keys=None, alias=None):
        """
        Returns False if the well does not have one or more of the keys in its
        data dictionary. Used by ``project.data_to_matrix()``.
        """
        return any(k not in list(self.data.keys()) for k in keys)

    def alias_has_multiple(self, mnemonic, alias):
        return 1 < len([a for a in alias[mnemonic] if a in self.data])

    def make_synthetic(self,
                       srd=0,
                       v_repl_seismic=2000,
                       v_repl_log=2000,
                       f=50,
                       dt=0.001):
        """
        Early hack. Use with extreme caution.

        Hands-free. There'll be a more granualr version in synthetic.py.

        Assumes DT is in µs/m and RHOB is kg/m3.

        There is no handling yet for TVD.

        The datum handling is probably sketchy.
        """
        kb = getattr(self.location, 'kb', None) or 0
        data0 = self.data['DT'].start
        log_start_time = ((srd - kb) / v_repl_seismic) + (data0 / v_repl_log)

        # Basic log values.
        dt_log = self.data['DT'].despike()  # assume µs/m
        rho_log = self.data['RHOB'].despike()  # assume kg/m3
        if not np.allclose(dt_log.basis, rho_log.basis):
            rho_log = rho_log.to_basis_like(dt_log)
        Z = (1e6 / dt_log) * rho_log

        # Two-way-time.
        scaled_dt = dt_log.step * np.nan_to_num(dt_log) / 1e6
        twt = 2 * np.cumsum(scaled_dt)
        t = twt + log_start_time

        # Move to time.
        t_max = t[-1] + 10 * dt
        t_reg = np.arange(0, t_max + 1e-9, dt)
        Z_t = np.interp(x=t_reg, xp=t, fp=Z)

        # Make RC series.
        rc_t = (Z_t[1:] - Z_t[:-1]) / (Z_t[1:] + Z_t[:-1])
        rc_t = np.nan_to_num(rc_t)

        # Convolve.
        _, ricker = utils.ricker(f=f, length=0.128, dt=dt)
        synth = np.convolve(ricker, rc_t, mode='same')

        params = {'dt': dt,
                  'z start': dt_log.start,
                  'z stop': dt_log.stop
                  }

        self.data['Synthetic'] = Synthetic(synth, basis=t_reg, params=params)

        return None

    def qc_curve_group(self, tests, keys=None, alias=None):
        """
        Run tests on a cohort of curves. Wrapping functions from quality.py

        Args:
            tests (dict): a dictionary of tests, mapping mnemonics to lists of
                tests. Two special keys, `all` and `each` map tests to the set
                of all curves, and to each curve in the well, respectively.
                You only need `all` if the test involves multiple inputs, e.g.
                comparing one curve to another.
            keys (list): a list of the mnemonics to run the tests against.
            alias (dict): an alias dictionary, mapping mnemonics to lists of
                mnemonics.

        Returns:
            dict.
        """
        return qc_curve_group_well(well=self,
                                   tests=tests,
                                   keys=keys,
                                   alias=alias)

    def qc_data(self, tests, keys=None, alias=None):
        """
        Run a series of tests against the data and return the corresponding
        results. Wrapping frunction from quality.py.

        Args:
            tests (dict): a dictionary of tests, mapping mnemonics to lists of
                tests. Two special keys, `all` and `each` map tests to the set
                of all curves, and to each curve in the well, respectively.
                You only need `all` if the test involves multiple inputs, e.g.
                comparing one curve to another.
            keys (list): a list of the mnemonics to run the tests against.
            alias (dict): an alias dictionary, mapping mnemonics to lists of
                mnemonics.

        Returns:
            list. The results. Stick to booleans (True = pass) or ints.
        """
        return qc_data_well(well=self,
                            tests=tests,
                            keys=keys,
                            alias=alias)

    def qc_table_html(self, tests, keys=None, alias=None):
        """
        Makes a nice table out of ``qc_data()`` Wrapping function from quality.py.

        Returns:
            str. An HTML string.
        """
        return qc_table_html_well(well=self,
                                  tests=tests,
                                  keys=keys,
                                  alias=alias)

    def to_canstrat(self, key, log, lith_field, filename=None, as_text=False):
        """
        Make a Canstrat DAT (aka ASCII) file.

        TODO:
            The data part should probably belong to striplog, and only the
            header should be written by the well.

        Args:
           filename (str)
           key (str)
           log (str): the log name, should be 6 characters.
           lith_field (str) the name of the lithology field in the striplog's
               Primary component. Must match the Canstrat definitions.
           filename (str)
           as_text (bool): if you don't want to write a file.
        """
        if (filename is None):
            if (not as_text):
                m = "You must provide a filename or set as_text to True."
                raise WellError(m)

        strip = self.data[key]
        strip = strip.fill()  # Default is to fill with 'null' intervals.

        record = {1: [well_to_card_1(self)],
                  2: [well_to_card_2(self, key)],
                  8: [],
                  7: [interval_to_card_7(iv, lith_field) for iv in strip]
                  }

        result = ''
        for c in [1, 2, 8, 7]:
            for d in record[c]:
                result += write_row(d, card=c, log=log)

        if as_text:
            return result
        else:
            with open(filename, 'w') as f:
                f.write(result)
            return None

    def data_as_matrix(self,
                       keys=None,
                       return_basis=False,
                       basis=None,
                       alias=None,
                       start=None,
                       stop=None,
                       step=None,
                       window_length=None,
                       window_step=1,
                       ):
        """
        Provide a feature matrix, given a list of data items.

        I think this will probably fail if there are striplogs in the data
        dictionary for this well.

        TODO:
            Deal with striplogs and other data, if present.

        Args:
            keys (list): List of the logs to export from the data dictionary.
            return_basis (bool): Whether or not to return the basis that was
                used.
            basis (ndarray): The basis to use. Default is to survey all curves
                to find a common basis.
            alias (dict): A mapping of alias names to lists of mnemonics.
            start (float): Optionally override the start of whatever basis
                you find or (more likely) is surveyed.
            stop (float): Optionally override the stop of whatever basis
                you find or (more likely) is surveyed.
            step (float): Override the step in the basis from survey_basis.
            window_length (int): The number of samples to return around each sample.
                This will provide one or more shifted versions of the features.
            window_step (int): How much to step the offset versions.

        Returns:
            ndarray.
            or
            ndarray, ndarray if return_basis=True
        """
        if keys is None:
            keys = [k for k, v in self.data.items() if isinstance(v, Curve)]
        else:
            # Only look at the alias list if keys were passed.
            if alias is not None:
                _keys = []
                for k in keys:
                    if k in alias:
                        added = False
                        for a in alias[k]:
                            if a in self.data:
                                _keys.append(a)
                                added = True
                                break
                        if not added:
                            _keys.append(k)
                    else:
                        _keys.append(k)
                keys = _keys

        if basis is None:
            basis = self.survey_basis(keys=keys, step=step)

        # Get the data, or None is curve is missing.
        data = [self.data.get(k) for k in keys]

        # Now cast to the correct basis, and replace any missing curves with
        # an empty Curve. The sklearn imputer will deal with it. We will change
        # the elements in place.
        for i, d in enumerate(data):
            if d is not None:
                data[i] = d.to_basis(basis=basis)
                # Allow user to override the start and stop from the survey.
                if (start is not None) or (stop is not None):
                    data[i] = data[i].to_basis(start, stop, step)
                    basis = data[i].basis
            else:
                # Empty_like gives unpredictable results
                data[i] = Curve(np.full(basis.shape, np.nan), basis=basis)

        if window_length is not None:
            d_new = []
            for d in data:
                r = d._rolling_window(window_length,
                                      func1d=utils.null,
                                      step=window_step,
                                      return_rolled=False,
                                      )
                d_new.append(r.T)
            data = d_new

        if return_basis:
            return np.vstack(data).T, basis
        else:
            return np.vstack(data).T<|MERGE_RESOLUTION|>--- conflicted
+++ resolved
@@ -356,7 +356,6 @@
                     [v for k, v in alias.items() if k in req])
 
             if data and req:
-<<<<<<< HEAD
                 curves = {mem: Curve(data=df_data[mem].values,
                                      mnemonic=mem,
                                      units=curve_units[mem].unit,
@@ -370,25 +369,6 @@
                                    description=curve_units[m].descr,
                                    **well_params)
                           for m in df_data.columns if (m[:4] not in index_curves)}
-=======
-                curves = {mnemonic: Curve.from_lasio_curve(
-                    df_data[mnemonic].values,
-                    mnemonic,
-                    curve_units[mnemonic].unit,
-                    curve_units[mnemonic].descr,
-                    **well_params)
-                    for mnemonic in df_data.columns
-                    if (mnemonic[:4] not in index_curves) and (mnemonic in req)}
-            elif data and not req:
-                curves = {mnemonic: Curve.from_lasio_curve(
-                    df_data[mnemonic].values,
-                    mnemonic,
-                    curve_units[mnemonic].unit,
-                    curve_units[mnemonic].descr,
-                    **well_params)
-                    for mnemonic in df_data.columns
-                    if (mnemonic[:4] not in index_curves)}
->>>>>>> 42e56c1c
             elif (not data) and req:
                 curves = {mnemonic: True
                           for mnemonic in df_data.columns
