# -*- coding: utf 8 -*-
"""
Define a suite a tests for the Project module.
"""
from urllib.error import URLError

import pytest

import welly
from welly import Project, Well
from welly.defaults import CRAIN, ALIAS
from welly import quality as q

tests = {
    'Each': [
        q.no_flat,
        q.no_monotonic,
        q.no_gaps,
    ],
    'Gamma': [
        q.all_positive,
        q.all_below(450),
        q.check_units(['API', 'GAPI']),
    ],
    'DT': [
        q.all_positive,
    ],
    'Sonic': [
        q.all_between(1, 10000),  # 1333 to 5000 m/s
        q.no_spikes(10),          # 10 spikes allowed
    ],
}


def test_project():
    """
    Test basic stuff.
    """
    project = Project.from_las('tests/assets/1.las')
    assert len(project) == 1

    w = Well.from_las('tests/assets/2.las')
    project += w
    assert w in project
    assert len(project) == 2

    project += project

    assert project.uwis[0] == '1'

    s = "<table>"
    s += "<tr><th>Index</th><th>UWI</th><th>Data</th><th>Curves</th></tr>"
    s += "<tr><td>0</td><td><strong>1</strong></td>"
    assert s in project._repr_html_()

    # Check __getitem__.
    assert project[1] == w
    assert len(project[:2]) == 2
    l = [0, 1]
    assert len(project[l]) == 2

    assert len(project.get_mnemonics(['DT'])) == 4

    html = project.curve_table_html()
    assert '<table><tr><th>Idx</th><th>UWI</th><th>Data</th><th>Passing</th>' in html
    assert "<th>DPHI_SAN</th>" in html
    s = """<td style="background-color:#CCEECC; line-height:80%; padding:5px 4px 2px 4px;">DTS"""
    assert s in html

    project.pop(2)
    assert len(project) == 3


def test_curve_table_html(project):
    """
    Test passing tests to curve table html format.
    """
    html = project.curve_table_html(tests=tests)

    # assert test score
    assert '40' in html


def test_project_print(project, capsys):
    print(project)
    captured = capsys.readouterr()
    assert captured.out == "Long = 63* 45'24.460  W\n"


def test_filter_wells_by_data(project):
    """
    String should raise a warning. Should be an iterable
    """
    with pytest.warns(DeprecationWarning):
        project.filter_wells_by_data('string')


def test_get_wells(project):
    """
    Test `Project.get_wells()` method
    """
    # no keyword argument gets all wells
    assert len(project.get_wells()) == 1

    # get the only well in project
    assert len(project.get_wells(["Long = 63* 45'24.460  W"])) == 1
    assert isinstance(project.get_wells(["Long = 63* 45'24.460  W"]), Project)


def test_get_well(project):
    """
    Test `Project.get_well()` method
    """
    # need to specify `uwi` keyword
    with pytest.raises(TypeError):
        project.get_well()

    # get the only well in project
    assert isinstance(project.get_well("Long = 63* 45'24.460  W"), Well)


def test_merge_wells(project):
    """
    Test `Project.merge_wells()` method
    """
    project1 = welly.read_las('tests/assets/F03-02.las')
    project1[0].uwi = "Long = 63* 45'24.460  W"
    merged_project = project1.merge_wells(project)
    assert len(merged_project[0].data.values()) == 32


def test_omit_wells(project):
    """
    Test `Project.omit_wells()` method.
    """
    # need to specify `uwi` keyword
    with pytest.raises(ValueError):
        project.omit_wells()

    assert len(project.omit_wells(["Long = 63* 45'24.460  W"])) == 0


def test_data_as_matrix():
    """
<<<<<<< HEAD
    Test and method currently not working.
    """
    # alias = {'Sonic': ['DT', 'foo']}
    # project = Project.from_las('tests/assets/*.las')
    # X_train, y_train = project.data_as_matrix(X_keys=['DEPT', 'HCAL', 'Sonic'],
    #                                           y_key='CALI',
    #                                           alias=alias,
    #                                           window_length=1,
    #                                           remove_zeros=True)
    # # Test needs repair
    # assert X_train.shape[0] == y_train.size
=======
    Test creating test and train matrices from wells in a project
    """
    alias = {'Sonic': ['DT', 'foo']}
    project = Project.from_las('tests/assets/*.las')
    X_train, y_train = project.data_as_matrix(X_keys=['DEPT', 'HCAL', 'Sonic'],
                                              y_key='CALI',
                                              alias=alias,
                                              window_length=1,
                                              remove_zeros=True)
    assert X_train.shape[0] == y_train.size
>>>>>>> 8efa4361


def test_df():
    """
    Test transforming a project to a pd.DataFrame.
    """
    p = Project.from_las("tests/assets/P-129_out.LAS")
    alias = {'Gamma': ['GR', 'GRC', 'NGT'], 'Caliper': ['HCAL', 'CALI']}
    keys = ['Caliper', 'Gamma', 'DT']
    df = p.df(keys=keys, alias=alias)
    assert df.iloc[10, 1] - 46.69865036 < 0.001
    assert df.shape == (12718, 3)

    # use default alias from CRAIN
    df2 = p.df(keys=keys, alias=CRAIN)
    assert 'DT' in df2.columns

    # use default alias from ALIAS
    df2 = p.df(keys=keys, alias=ALIAS)
    assert 'DT' in df2.columns

    # project with empty well should raise an error
    with pytest.raises(ValueError):
        p[0].data = {}
        p.df()


def test_url_project():
    """
    Test loading a project through the URL. Requires internet connection.
    """
    try:
        url = 'https://www.nlog.nl/brh-web/rest/brh/logdocument/394951463'
        p = Project.from_las(url)
        assert len(p) == 1
    except URLError:
        # not connected to internet
        pass


def test_read_las():
    project = welly.read_las('tests/assets/1.las')
    assert len(project) == 1<|MERGE_RESOLUTION|>--- conflicted
+++ resolved
@@ -139,10 +139,8 @@
 
     assert len(project.omit_wells(["Long = 63* 45'24.460  W"])) == 0
 
-
 def test_data_as_matrix():
     """
-<<<<<<< HEAD
     Test and method currently not working.
     """
     # alias = {'Sonic': ['DT', 'foo']}
@@ -154,20 +152,7 @@
     #                                           remove_zeros=True)
     # # Test needs repair
     # assert X_train.shape[0] == y_train.size
-=======
-    Test creating test and train matrices from wells in a project
-    """
-    alias = {'Sonic': ['DT', 'foo']}
-    project = Project.from_las('tests/assets/*.las')
-    X_train, y_train = project.data_as_matrix(X_keys=['DEPT', 'HCAL', 'Sonic'],
-                                              y_key='CALI',
-                                              alias=alias,
-                                              window_length=1,
-                                              remove_zeros=True)
-    assert X_train.shape[0] == y_train.size
->>>>>>> 8efa4361
-
-
+    
 def test_df():
     """
     Test transforming a project to a pd.DataFrame.
